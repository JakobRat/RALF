--- conflicted
+++ resolved
@@ -24,24 +24,7 @@
 ```
 export PDKPATH=/home/pdks/sky130A
 ```
-<<<<<<< HEAD
-### Step 0.1: Optional (not needed when using IIC-OSIC-TOOLS)
-- Use the [IIC-OSIC-TOOLS](https://github.com/iic-jku/IIC-OSIC-TOOLS) all in one docker container.
-- Generate a virtual environment, for example:
-```
-python3 -m venv venv 
-```
-- Activate it:
-```
-source venv/bin/activate
-```
-- Install the requirements:
-```
-pip install -r requirements.txt
-```     
-=======
-
->>>>>>> b36e04b4
+
 ### Step 1: Clone the repository
 ```
 git clone https://github.com/iic-jku/IIC-RALF
